{
  "name": "worldbrain-extension",
  "version": "0.1.1",
  "homepage": "https://worldbrain.io",
  "license": "MIT",
  "repository": {
    "type": "git",
    "url": "https://github.com/WorldBrain/WebMemex"
  },
  "scripts": {
    "build-prod": "rm -rf ./extension && gulp build-prod",
    "build": "rm -rf ./extension && gulp build",
    "watch": "rm -rf ./extension && gulp watch",
    "package": "gulp package",
    "package-src": "gulp package-source-code",
    "test": "jest --verbose --config=.jest-config.json",
    "firefox": "web-ext -s extension run --bc",
    "lint": "gulp lint",
    "lint-fix": "eslint --ext js,jsx --fix .",
    "format": "prettier --config prettier.config.js --write '**/*.{js,jsx,css}'",
    "precommit": "lint-staged"
  },
  "lint-staged": {
    "*.{js,jsx,css}": [
      "prettier --config prettier.config.js --write",
      "git add"
    ]
  },
  "dependencies": {
    "abstract-leveldown": "^2.7.2",
    "babel-runtime": "^6.23.0",
    "blob-util": "^1.2.1",
    "cheerio": "^1.0.0-rc.2",
    "chrono-node": "^1.3.1",
    "classnames": "^2.2.5",
    "core-js": "^2.4.1",
    "cron": "^1.3.0",
    "diff-match-patch": "^1.0.0",
    "docuri": "^4.2.2",
    "fathom-web": "^2.1.0",
    "history": "^4.6.3",
    "level-iterator-stream": "^2.0.0",
    "level-js": "^2.2.4",
    "levelup": "^2.0.0",
    "lodash": "^4.17.4",
    "moment": "^2.18.1",
    "moment-timezone": "^0.5.14",
    "normalize-url": "^1.9.1",
    "page-metadata-parser": "git+https://github.com/Treora/page-metadata-parser.git#npm-testable",
    "pdfjs-dist": "^1.8.492",
    "pouchdb-browser": "^6.2.0",
    "pouchdb-find": "^6.2.0",
    "promise-limit": "^2.5.0",
    "prop-types": "^15.5.10",
    "query-string": "^4.3.4",
    "queue": "^4.4.1",
    "react": "^16.0.0",
    "react-datepicker": "^0.55.0",
    "react-dom": "^16.0.0",
    "react-helmet": "^5.2.0",
    "react-redux": "^5.0.5",
    "react-router": "^3.2.0",
    "react-slick": "^0.15.4",
    "react-waypoint": "^7.3.0",
    "redux": "^3.7.0",
    "redux-act": "^1.3.0",
    "redux-observable": "^0.14.1",
    "redux-query-sync": "^0.1.4",
    "redux-thunk": "^2.2.0",
    "remove-stopwords": "^1.0.3",
    "reselect": "^3.0.1",
    "response-to-data-url": "^0.1.0",
    "rxjs": "^5.5.5",
    "url-regex": "^4.1.1",
    "webextension-polyfill": "^0.1.1",
    "when-all-settled": "^0.1.1"
  },
  "devDependencies": {
    "autoprefixer": "^7.1.1",
    "babel-eslint": "^7.2.3",
    "babel-jest": "^20.0.3",
    "babel-plugin-transform-regenerator": "^6.24.1",
    "babel-plugin-transform-runtime": "^6.23.0",
    "babel-polyfill": "^6.26.0",
    "babel-preset-es2015": "^6.24.1",
    "babel-preset-react": "^6.24.1",
    "babel-preset-stage-1": "^6.24.1",
    "babelify": "^7.3.0",
    "browserify": "^14.4.0",
    "chrome-webstore-upload": "^0.2.2",
    "crx": "^3.2.1",
    "css-modulesify": "git+https://github.com/Treora/css-modulesify#95447d1",
    "eslint": "^4.1.0",
    "eslint-config-prettier": "^2.6.0",
    "eslint-config-standard": "^10.2.1",
    "eslint-config-standard-react": "^5.0.0",
    "eslint-plugin-import": "^2.6.0",
    "eslint-plugin-jest": "^20.0.3",
    "eslint-plugin-node": "^5.0.0",
    "eslint-plugin-prettier": "^2.3.1",
    "eslint-plugin-promise": "^3.5.0",
    "eslint-plugin-react": "^7.1.0",
    "eslint-plugin-standard": "^3.0.1",
    "gulp": "^3.9.1",
    "gulp-eslint": "^4.0.0",
    "gulp-identity": "^0.1.0",
    "gulp-run": "^1.7.1",
    "gulp-sequence": "^1.0.0",
    "gulp-stylelint": "^4.0.0",
    "gulp-uglify": "^3.0.0",
    "gulp-zip": "^4.1.0",
    "husky": "^0.14.3",
    "iconv-lite": "^0.4.19",
    "identity-obj-proxy": "^3.0.0",
    "jest": "^21.2.1",
    "jest-cli": "^21.2.1",
    "jest-fetch-mock": "^1.2.0",
    "jest-sourcemaps": "^1.0.1",
    "jest-webextension-mock": "^3.2.0",
    "lint-staged": "^4.2.3",
    "loose-envify": "^1.3.1",
    "material-design-icons": "^3.0.1",
    "memdown": "^2.0.0",
    "pify": "^3.0.0",
    "postcss-cssnext": "^2.11.0",
    "pouchdb-adapter-memory": "^6.2.0",
    "pouchdb-core": "^6.4.3",
    "pouchdb-mapreduce": "^6.4.3",
    "pouchdb-memory": "^6.0.0",
    "pouchdb-replication": "^6.4.3",
    "prettier": "^1.7.4",
    "react-addons-test-utils": "^15.6.0",
    "react-test-renderer": "^15.6.1",
    "redux-devtools": "^3.4.0",
    "redux-devtools-dock-monitor": "^1.1.2",
    "redux-devtools-log-monitor": "^1.3.0",
<<<<<<< HEAD
    "sinon": "^4.4.8",
=======
    "sign-addon": "^0.3.0",
>>>>>>> 2430ef25
    "stream-to-promise": "^2.2.0",
    "stylelint": "^7.11.1",
    "stylelint-config-standard": "^16.0.0",
    "uglify-es": "^3.1.7",
    "uglifyify": "^4.0.1",
    "vinyl-buffer": "^1.0.0",
    "vinyl-source-stream": "^1.1.0",
    "watchify": "^3.9.0",
    "web-ext": "^1.10.0"
  }
}<|MERGE_RESOLUTION|>--- conflicted
+++ resolved
@@ -134,11 +134,8 @@
     "redux-devtools": "^3.4.0",
     "redux-devtools-dock-monitor": "^1.1.2",
     "redux-devtools-log-monitor": "^1.3.0",
-<<<<<<< HEAD
     "sinon": "^4.4.8",
-=======
     "sign-addon": "^0.3.0",
->>>>>>> 2430ef25
     "stream-to-promise": "^2.2.0",
     "stylelint": "^7.11.1",
     "stylelint-config-standard": "^16.0.0",
