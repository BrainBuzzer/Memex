--- conflicted
+++ resolved
@@ -49,11 +49,7 @@
     const enhancers = [
         overviewPage.enhancer,
         imports.enhancer,
-<<<<<<< HEAD
-        privacy.enhancer,
         settings.enhancer,
-=======
->>>>>>> cf635edf
         applyMiddleware(...middlewares),
     ]
 
