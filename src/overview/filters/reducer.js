--- conflicted
+++ resolved
@@ -53,14 +53,6 @@
 
 const parseStringFilters = str => (str === '' ? [] : str.split(','))
 
-<<<<<<< HEAD
-const setFilters = filterKey => (state, filters) => ({
-    ...state,
-    [filterKey]:
-        typeof filters === 'string' ? parseStringFilters(filters) : filters,
-    showFilters: true,
-})
-=======
 const setFilters = filterKey => (state, filters) => {
     const newState = {
         ...state,
@@ -76,7 +68,6 @@
 
     return newState
 }
->>>>>>> 83effdd0
 
 const toggleBookmarkFilter = state => ({
     ...state,
