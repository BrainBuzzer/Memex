--- conflicted
+++ resolved
@@ -1,10 +1,6 @@
 .menuItem {
     display: block;
-<<<<<<< HEAD
     padding: 8px 25px 8px 30px;
-=======
-    padding: 8px 17px 8px 25px;
->>>>>>> d7b0a228
     cursor: pointer;
     border-bottom: 1px solid #eaecef;
     word-wrap: break-word;
