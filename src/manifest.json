{
    "name": "WorldBrain's Memex",
    "short_name": "Memex",
    "version": "0.1.0",
    "offline_enabled": true,
    "description": "Find previously visited websites & PDFs in seconds. Full-text search your browsing history and bookmarks.",
    "background": {
        "scripts": [
            "lib/browser-polyfill.js",
            "background.js"
        ]
    },
    "content_scripts": [
        {
            "matches": [
                "<all_urls>"
            ],
            "js": [
                "lib/browser-polyfill.js",
                "content_script.js"
            ],
            "run_at": "document_start"
        }
    ],
    "incognito": "spanning",
    "browser_action": {
        "default_title": "WorldBrain's Memex",
        "default_popup": "./popup/popup.html"
    },
    "commands": {
        "openOverview": {
            "description": "Open Search Overview"
        }
    },
    "applications": {
        "gecko": {
            "id": "info@worldbrain.io"
        }
    },
    "icons": {
        "16": "./img/worldbrain-logo-narrow-bw-16.png",
        "48": "./img/worldbrain-logo-narrow-bw-48.png",
        "128": "./img/worldbrain-logo-narrow-bw.png"
    },
    "permissions": [
        "<all_urls>",
        "idle",
        "bookmarks",
        "contextMenus",
        "downloads",
        "history",
        "tabs",
        "webNavigation",
        "notifications",
        "unlimitedStorage",
        "storage"
    ],
    "web_accessible_resources": [
<<<<<<< HEAD
        "/lib/pdf.worker.min.js",
        "/img/*",
        "/content_script.css"
    ],
    "omnibox": { "keyword": "w" },
=======
        "/lib/pdf.worker.min.js"
    ],
    "omnibox": {
        "keyword": "w"
    },
>>>>>>> 2430ef25
    "options_ui": {
        "page": "./options/options.html#/settings",
        "open_in_tab": true
    },
    "manifest_version": 2
}<|MERGE_RESOLUTION|>--- conflicted
+++ resolved
@@ -56,19 +56,13 @@
         "storage"
     ],
     "web_accessible_resources": [
-<<<<<<< HEAD
         "/lib/pdf.worker.min.js",
         "/img/*",
         "/content_script.css"
     ],
-    "omnibox": { "keyword": "w" },
-=======
-        "/lib/pdf.worker.min.js"
-    ],
     "omnibox": {
         "keyword": "w"
     },
->>>>>>> 2430ef25
     "options_ui": {
         "page": "./options/options.html#/settings",
         "open_in_tab": true
