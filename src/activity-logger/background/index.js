--- conflicted
+++ resolved
@@ -1,9 +1,5 @@
-<<<<<<< HEAD
-import maybeLogPageVisit from './log-page-visit'
+import { maybeLogPageVisit } from './log-page-visit'
 import debounce from 'lodash/debounce'
-=======
-import { maybeLogPageVisit } from './log-page-visit'
->>>>>>> ce48bb97
 
 // Debounced functions fro each tab are stored here
 const tabs = {}
