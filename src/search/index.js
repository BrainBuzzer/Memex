--- conflicted
+++ resolved
@@ -40,32 +40,21 @@
 
     // Short-circuit if no results
     if (!results.length) {
-<<<<<<< HEAD
         return {
             docs: [],
             resultsExhausted: true,
             totalCount: getTotalCount ? 0 : undefined,
+            isBadTerm: false
         }
-=======
-        
-        return { docs: [], resultsExhausted: true, isBadTerm: false}
->>>>>>> 6a2d65bd
     }
 
     // Match the index results to data docs available in Pouch, consolidating meta docs
-<<<<<<< HEAD
     const docs = await mapResultsToPouchDocs(results, { startDate, endDate })
 
     return {
         docs,
         resultsExhausted: false,
         totalCount: getTotalCount ? await index.count(indexQuery) : undefined,
-=======
-    const docs = await mapResultsToPouchDocs(results, { startDate, endDate }, shouldSortByTime)
-    return {
-        docs,
-        resultsExhausted: results.length < limit,
         isBadTerm: false
->>>>>>> 6a2d65bd
     }
 }